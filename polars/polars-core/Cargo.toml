[package]
name = "polars-core"
version = "0.14.2"
authors = ["ritchie46 <ritchie46@gmail.com>"]
edition = "2018"
license = "MIT"
description = "Core of the Polars DataFrame library"
repository = "https://github.com/ritchie46/polars"

# See more keys and their definitions at https://doc.rust-lang.org/cargo/reference/manifest.html

[features]
simd = ["arrow/simd"]
avx512 = []
docs = []
temporal = ["chrono", "regex"]
random = ["rand", "rand_distr"]
default = ["docs", "temporal", "performant", "private"]
lazy = ["sort_multiple"]

# commented out until UB is fixed
#parallel = []

# ~40% faster collect, needed until trustedlength iter stabilizes
performant = []

# extra utilities for Utf8Chunked
strings = ["regex"]

# support for ObjectChunked<T> (downcastable Series of any type)
object = ["serde_json"]

# Cannot have mutually exclusive types. User should choose one of:
pretty_fmt = ["comfy-table"]
plain_fmt = ["prettytable-rs"]

# opt-in features
# pivot operation on DataFrame
pivot = []
# resample operation on DataFrame
downsample = ["temporal", "dtype-date64"]
# sort by multiple columns
sort_multiple = []
# create from row values
rows = []
# dont use this
private = []

# operations
is_in = []
zip_with = []
round_series = []
checked_arithmetic = []
repeat_by = []

# opt-in datatypes for Series
dtype-time64-ns = []
dtype-duration-ns = []
dtype-duration-ms = []
dtype-date32 = []
dtype-date64 = []
dtype-i8 = []
dtype-i16 = []
dtype-u8 = []
dtype-u16 = []
dtype-u64 = []

<<<<<<< HEAD
parquet = ["arrow/io_parquet"]

[dependencies]
arrow = { package = "arrow2", git = "https://github.com/jorgecarleitao/arrow2", rev = "d5bf08d52294688869e1e594c5cacd99663fd94b", default-features = false }
#arrow = {version = "4.2", default-features = false }
#parquet = {version = "4.2", default-features = false, optional = true }
=======
docs-selection = [
    "ndarray",
    "pivot",
    "downsample",
    "is_in",
    "sort_multiple",
    "rows",
    "docs",
    "strings",
    "object",
    "lazy",
    "temporal",
    "random",
    "zip_with",
    "round_series",
    "checked_arithmetic"
]

[dependencies]
arrow = {git = "https://github.com/apache/arrow-rs", rev = "9f56afb2d2347310184706f7d5e46af583557bea", default-features=false}
#arrow = {version = "4.3", default-features = false }
parquet = {optional = true, git = "https://github.com/apache/arrow-rs", rev = "9f56afb2d2347310184706f7d5e46af583557bea"}
#parquet = {version = "4.3", default-features = false, optional = true }
>>>>>>> 9fb25c7c
polars-arrow = {version = "0.14.2", path = "../polars-arrow"}
thiserror = "1.0"
num = "^0.4"
itertools = "0.10"
unsafe_unwrap = "^0.1.0"
rayon = "1.5"
comfy-table = { version="1", optional = true}
prettytable-rs = {version = "0.8.0", optional = true }
chrono = {version = "0.4", optional = true}
rand = {version = "0.7", optional = true}
rand_distr = {version = "0.3", optional = true}
ndarray = {version = "0.13", optional = true, default_features = false}
regex = {version = "1.4", optional = true}
serde_json = {version = "1.0", optional = true }
# activate if you want serde support for Series and DataFrames
serde = {version = "1", features=["derive"], optional = true }
anyhow = "1.0"
ahash = "0.7"
num_cpus = "1.1"
lazy_static = "1.4"
hashbrown = {version = "0.11", features = ["rayon"] }

[package.metadata.docs.rs]
# not all because arrow 4.3 does not compile with simd
#all-features = true
features = ["docs-selection"]
# defines the configuration attribute `docsrs`
rustdoc-args = ["--cfg", "docsrs"]<|MERGE_RESOLUTION|>--- conflicted
+++ resolved
@@ -65,14 +65,8 @@
 dtype-u16 = []
 dtype-u64 = []
 
-<<<<<<< HEAD
 parquet = ["arrow/io_parquet"]
 
-[dependencies]
-arrow = { package = "arrow2", git = "https://github.com/jorgecarleitao/arrow2", rev = "d5bf08d52294688869e1e594c5cacd99663fd94b", default-features = false }
-#arrow = {version = "4.2", default-features = false }
-#parquet = {version = "4.2", default-features = false, optional = true }
-=======
 docs-selection = [
     "ndarray",
     "pivot",
@@ -92,11 +86,7 @@
 ]
 
 [dependencies]
-arrow = {git = "https://github.com/apache/arrow-rs", rev = "9f56afb2d2347310184706f7d5e46af583557bea", default-features=false}
-#arrow = {version = "4.3", default-features = false }
-parquet = {optional = true, git = "https://github.com/apache/arrow-rs", rev = "9f56afb2d2347310184706f7d5e46af583557bea"}
-#parquet = {version = "4.3", default-features = false, optional = true }
->>>>>>> 9fb25c7c
+arrow = { package = "arrow2", git = "https://github.com/jorgecarleitao/arrow2", rev = "d5bf08d52294688869e1e594c5cacd99663fd94b", default-features = false }
 polars-arrow = {version = "0.14.2", path = "../polars-arrow"}
 thiserror = "1.0"
 num = "^0.4"
